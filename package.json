--- conflicted
+++ resolved
@@ -40,16 +40,11 @@
     "react": "^19.1.0",
     "react-dom": "^19.1.0",
     "rimraf": "^6.0.1",
-<<<<<<< HEAD
-    "typescript-eslint": "^8.37.0",
     "@file-services/node": "^10.0.1",
     "@types/react-dom": "^19.1.6",
     "lucide-react": "^0.525.0",
     "tsx": "^4.20.3",
-    "typescript": "^5.8.3"
-=======
     "typescript": "^5.8.3",
     "typescript-eslint": "^8.38.0"
->>>>>>> f5860330
   }
 }